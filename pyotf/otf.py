#!/usr/bin/env python
# -*- coding: utf-8 -*-
# __init__.py
"""A module to simulate optical transfer functions and point spread functions.

If this file is run as a script (python -m pyotf.otf) it will compare
the HanserPSF to the SheppardPSF in a plot.

https://en.wikipedia.org/wiki/Optical_transfer_function
https://en.wikipedia.org/wiki/Point_spread_function

Copyright (c) 2020, David Hoffman
"""

import copy
import logging
from functools import cached_property

import numpy as np
from numpy.fft import fftfreq, fftshift, ifftn
from numpy.linalg import norm

from .utils import NumericProperty, cart2pol, easy_fft, easy_ifft, psqrt, slice_maker
from .display import psf_plot, otf_plot
from .zernike import name2noll, zernike

logger = logging.getLogger(__name__)


class BasePSF(object):
    """A base class for objects that can calculate OTF's and PSF's.
    
    It is not intended to be used alone

    To fully describe a PSF or OTF of an objective lens, assuming no
    abberation, we generally need a few parameters:
    - The wavelength of operation (assume monochromatic light)
    - the numerical aperature of the objective
    - the index of refraction of the medium

    For numerical calculations we'll also want to know the x/y resolution
    and number of points. Note that it is assumed that z is the optical
    axis of the objective lens
    """

    # Define all the numeric properties of the base class
    wl = NumericProperty(attr="_wl", vartype=(float, int), doc="Wavelength of emission, in nm")
    na = NumericProperty(attr="_na", vartype=(float, int), doc="Numerical Aperature")
    ni = NumericProperty(attr="_ni", vartype=(float, int), doc="Refractive index")
    size = NumericProperty(attr="_size", vartype=int, doc="x/y size")
    zsize = NumericProperty(attr="_zsize", vartype=int, doc="z size")

    def __init__(
        self, wl, na, ni, res, size, zres=None, zsize=None, vec_corr="none", condition="sine"
    ):
        """Generate a PSF object.

        Parameters
        ----------
        wl : numeric
            Emission wavelength of the simulation
        na : numeric
            Numerical aperature of the simulation
        ni : numeric
            index of refraction for the media
        res : numeric
            x/y resolution of the simulation, must have same units as wl
        size : int
            x/y size of the simulation

        Optional Parameters
        -------------------
        zres : numeric
            z resolution of simuation, must have same units a wl
        zsize : int
            z size of simulation
        vec_corr : str
            keyword to indicate whether to include vectorial effects
                Valid options are: "none", "x", "y", "z", "total"
                Default is: "none"
        condition : str
            keyword to indicate whether to model the sine or herschel conditions
            **Herschel's Condition** invariance of axial magnification
            **Abbe's Sine Condition** invariance of lateral magnification
            conditions
                Valid options are: "none", "sine", "herschel"
                Default is: "sine"
                Note: "none" is not a physical solution
        """
        self.wl = wl
        self.na = na
        self.ni = ni
        self.res = res
        self.size = size
        # if zres is not passed, set it to res
        if zres is None:
            zres = res
        self.zres = zres
        # if zsize isn't passed set it to size
        if zsize is None:
            zsize = size
        self.zsize = zsize
        self.vec_corr = vec_corr
        self.condition = condition

    def __repr__(self):
        """Return representation of PSF object."""
        return (
            f"{self.__class__.__name__}(wl={self.wl}, na={self.na}, ni={self.ni},"
            + f" res={self.res}, size={self.size}, zres={self.zres}, zsize={self.zsize},"
            + f" vec_corr='{self.vec_corr}', condition='{self.condition}')"
        )

    def _attribute_changed(self):
        """Attribute has changed.

        Sets internal state variables to None so that when the
        user asks for them they are recalculated
        """
        for attr in ("PSFa", "OTFa", "PSFi", "OTFi"):
            try:
                delattr(self, attr)
            except AttributeError:
                logger.debug(f"{attr} wasn't available to delete")

    @property
    def zres(self):
        """Z resolution."""
        return self._zres

    @zres.setter
    def zres(self, value):
        # make sure z res is positive
        if not value > 0:
            raise ValueError("zres must be positive")
        self._zres = value
        self._attribute_changed()

    @property
    def res(self):
        """X/Y resolution."""
        return self._res

    @res.setter
    def res(self, value):
        # max_val is the abbe limit, but for an accurate simulation
        # the pixel size must be smaller than half this number
        # thinking in terms of the convolution that is implicitly
        # performed when generating the OTFi we also don't want
        # any wrapping effects. However, allowing the number
        # to be the Abbe limit can allow phase retrieval for
        # larger pixels
        abbe_limit = 1 / (2 * self.na / self.wl)
        if value >= abbe_limit:
            raise ValueError(
                f"{value} is larger than the Abbe Limit, try a number smaller than {abbe_limit}"
            )
        if value >= abbe_limit / 2:
            logger.warning(
                f"res has been set to {value} which is greater than the Nyquist limit of {abbe_limit / 2}"
            )
        self._res = value
        self._attribute_changed()

    @property
    def vec_corr(self):
        """Take into account the vectorial nature of light.
        
        Valid values are: "none", "x", "y", "z", "total"
        """
        return self._vec_corr

    @vec_corr.setter
    def vec_corr(self, value):
        valid_values = {"none", "x", "y", "z", "total"}
        if value not in valid_values:
            raise ValueError("Vector correction must be one of {}".format(", ".join(valid_values)))
        self._vec_corr = value
        self._attribute_changed()

    @property
    def condition(self):
        """Imaging condition to simulate."""
        return self._condition

    @condition.setter
    def condition(self, value):
        valid_values = {"none", "sine", "herschel"}
        if value not in valid_values:
            raise ValueError(("Condition must be one of {}").format(", ".join(valid_values)))
        self._condition = value
        self._attribute_changed()

    @cached_property
    def OTFa(self):
        """Amplitude OTF (coherent transfer function), complex array."""
        raise NotImplementedError

    @cached_property
    def PSFa(self):
        """Amplitude PSF, complex array."""
        raise NotImplementedError

    @cached_property
    def PSFi(self):
        """Intensity PSF, real array."""
        return (abs(self.PSFa) ** 2).sum(axis=0)

    @cached_property
    def OTFi(self):
        """Intensity OTF, complex array."""
        return easy_fft(self.PSFi)

    def _validate_zrange(self):
        """Check zrange for uniform step size."""
        try:
            # make sure there's only one size of z-step and that there's more than one
            zsteps = np.diff(self.zrange)
            if len(zsteps) < 2 or not np.allclose(zsteps, zsteps.mean()):
                raise RuntimeError(f"{self} doesn't have uniform z-steps ---> {zsteps}")
        except AttributeError:
            pass

    def plot_psf(self, **kwargs):
        """Plot the intensity PSF.
        
        See `pyotf.display.psf_plot` for details and possible kwargs
        """
        self._validate_zrange()
        # smart cropping
        # nice lateral extent
        lateral_extent = self.wl / 2 / self.na / self.res * 32
        axial_extent = self.wl / (self.ni - np.sqrt(self.ni ** 2 - self.na ** 2)) / self.zres * 16

        max_loc = np.unravel_index(self.PSFi.argmax(), self.PSFi.shape)
        crop = slice_maker(max_loc, (axial_extent, lateral_extent, lateral_extent))
        return psf_plot(self.PSFi[crop], zres=self.zres, res=self.res, **kwargs)

    def plot_otf(self, **kwargs):
        """Plot the intensity OTF.
        
        See `pyotf.display.otf_plot` for details and possible kwargs
        """
        self._validate_zrange()

        # normalize OTF and make sure it's real
        otf = abs(self.OTFi)
        otf = np.fmax(otf / otf.max(), np.finfo(float).eps)

        # nice default plotting kwargs
        dkwargs = dict(vmin=1e-4)
        dkwargs.update(kwargs)

        return otf_plot(
            otf, na=self.na, ni=self.ni, wl=self.wl, zres=self.zres, res=self.res, **dkwargs,
        )


class HanserPSF(BasePSF):
    """A class defining the pupil function and its closely related methods.

    Based on the following work

    [(1) Hanser, B. M.; Gustafsson, M. G. L.; Agard, D. A.; Sedat, J. W.
    Phase-Retrieved Pupil Functions in Wide-Field Fluorescence Microscopy.
    Journal of Microscopy 2004, 216 (1), 32–48.](dx.doi.org/10.1111/j.0022-2720.2004.01393.x)
    [(2) Hanser, B. M.; Gustafsson, M. G. L.; Agard, D. A.; Sedat, J. W.
    Phase Retrieval for High-Numerical-Aperture Optical Systems.
    Optics Letters 2003, 28 (10), 801.](dx.doi.org/10.1364/OL.28.000801)
    """

    def __init__(self, *args, zrange=None, **kwargs):  # noqa: D205,D208,D400,D403
        """zrange : array-like
            An alternate way to specify the z range for the calculation
            must be expressed in the same units as wavelength
        """
        super().__init__(*args, **kwargs)
        if zrange is None:
            self._gen_zrange()
        else:
            self.zrange = zrange

    # include parent documentation
    __init__.__doc__ = BasePSF.__init__.__doc__ + __init__.__doc__

    def __repr__(self):
        """Represent HanserPSF."""
        return super().__repr__()[:-1] + f", zrange={self.zrange!r})"

    def _gen_zrange(self):
        """Generate the zrange from zsize and zres."""
        self.zrange = (np.arange(self.zsize) - (self.zsize + 1) // 2) * self.zres

    @BasePSF.zsize.setter
    def zsize(self, value):
        """Set zsize."""
        # we need override this setter so that the zrange is recalculated
        BasePSF.zsize.fset(self, value)
        # try and except is necessary for initialization
        try:
            self._gen_zrange()
        except AttributeError:
            pass

    @BasePSF.zres.setter
    def zres(self, value):
        """Set zres."""
        # same as for zsize
        BasePSF.zres.fset(self, value)
        try:
            self._gen_zrange()
        except AttributeError:
            pass

    @property
    def zrange(self):
        """Return range overwhich to calculate the psf."""
        return self._zrange

    @zrange.setter
    def zrange(self, value):
        self._zrange = np.asarray(value)
        # check if passed value is scalar
        if not self._zrange.shape:
            # convert to array for later multiplications
            self._zrange.shape = (1,)
        self._attribute_changed()

    def _gen_kr(self):
        """Generate coordinate system and other internal parameters."""
        k = self._k = fftfreq(self.size, self.res)
        kxx, kyy = np.meshgrid(k, k)
        self._kr, self._phi = cart2pol(kyy, kxx)
        # kmag is the radius of the spherical shell of the OTF
        self._kmag = self.ni / self.wl
        # because the OTF only exists on a spherical shell we can calculate
        # a kz value for any pair of kx and ky values
        self._kz = psqrt(self._kmag ** 2 - self._kr ** 2)

    def _gen_pupil(self):
        """Generate an ideal pupil."""
        kr = self._kr
        # define the diffraction limit
        # remember we"re working with _coherent_ data _not_ intensity,
        # so drop the factor of 2
        diff_limit = self._na / self._wl
        # return a circle of intensity 1 over the ideal passband of the
        # objective make sure data is complex
        return (kr < diff_limit).astype(complex)

    def _calc_defocus(self):
        """Calculate the defocus to apply to the base pupil."""
        kz = self._kz
        return np.exp(2 * np.pi * 1j * kz * self.zrange[:, np.newaxis, np.newaxis])

    def _gen_psf(self, pupil_base=None):
        """Generate the PSF.

        kwargs
        ------
        pupil_base : ndarray
            provided so that phase retrieval algorithms can hook into this
            method.

        NOTE: that the internal state is created with fftfreq, which creates
        _unshifted_ frequences
        """
        # clear internal state
        self._attribute_changed()
        # generate internal coordinates
        self._gen_kr()
        # generate the pupil
        if pupil_base is None:
            pupil_base = self._gen_pupil()
        else:
            assert pupil_base.ndim == 2, f"`pupil_base` is wrong shape: {pupil_base.shape}"
            # Maybe we should do ifftshift here so user doesn't have too
        # pull relevant internal state variables
        kr = self._kr
        phi = self._phi
        kmag = self._kmag
        # apply the defocus to the base_pupil
        pupil = pupil_base * self._calc_defocus()
        # calculate theta, this is possible because we know that the
        # OTF is only non-zero on a spherical shell
        theta = np.arcsin((kr < kmag) * kr / kmag)
        # The authors claim that the following code is unecessary as the
        # sine condition is already taken into account in the definition
        # of the pupil, but I call bullshit
        if self.condition != "none":
            if self.condition == "sine":
                a = 1.0 / np.sqrt(np.cos(theta))
            elif self.condition == "herschel":
                a = 1.0 / np.cos(theta)
            else:
                raise RuntimeError("You should never see this")
            pupil *= a
        # apply the vectorial corrections, if requested
        if self.vec_corr != "none":
            plist = []
            if self.vec_corr == "z" or self.vec_corr == "total":
                plist.append(np.sin(theta) * np.cos(phi))  # Pzx
                plist.append(np.sin(theta) * np.sin(phi))  # Pzy
            if self.vec_corr == "y" or self.vec_corr == "total":
                plist.append((np.cos(theta) - 1) * np.sin(phi) * np.cos(phi))  # Pyx
                plist.append(np.cos(theta) * np.sin(phi) ** 2 + np.cos(phi) ** 2)  # Pyy
            if self.vec_corr == "x" or self.vec_corr == "total":
                plist.append(np.cos(theta) * np.cos(phi) ** 2 + np.sin(phi) ** 2)  # Pxx
                plist.append((np.cos(theta) - 1) * np.sin(phi) * np.cos(phi))  # Pxy
            # apply the corrections to the base pupil
            pupils = pupil * np.array(plist)[:, np.newaxis]
        else:
            # if no correction we still need one more axis for the following
            # code to work generally
            pupils = pupil[np.newaxis]
        # save the pupil for inspection, not necessary
        # self._pupils = pupils
        # because the internal state is created with fftfreq, no initial shift
        # is necessary.
        PSFa = fftshift(ifftn(pupils, axes=(2, 3)), axes=(2, 3))
        # save the PSF internally
        return PSFa

    def apply_pupil(self, pupil):
        """Apply a pupil function to the model."""
        self._attribute_changed()
        self.PSFa = self._gen_psf(pupil)

    @cached_property
    def OTFa(self):
        """Amplitude OTF."""
        return easy_fft(self.PSFa, axes=(1, 2, 3))

    @cached_property
    def PSFa(self):
        """Amplitude PSF."""
        return self._gen_psf()


class SheppardPSF(BasePSF):
    """A class defining the 3D pupil function and its closely related methods.
    
    Based on the following work:

    [(1) Arnison, M. R.; Sheppard, C. J. R. A 3D Vectorial Optical Transfer
    Function Suitable for Arbitrary Pupil Functions. Optics Communications
    2002, 211 (1–6), 53–63.](dx.doi.org/10.1016/S0030-4018(02)01857-6)
    """

    dual = NumericProperty(attr="_dual", vartype=bool, doc="Simulate dual objectives")

    def __init__(self, *args, dual=False, **kwargs):  # noqa: D205,D208,D400,D403
        """dual : bool
            Simulate dual objectives
        """
        super().__init__(*args, **kwargs)
        self.dual = dual

    # include parent documentation
    __init__.__doc__ = BasePSF.__init__.__doc__ + __init__.__doc__

    def __repr__(self):
        """Represent SheppardPSF."""
        return super().__repr__()[:-1] + f", dual={self.dual})"

    @property
    def dual(self):
        """Simulate opposing objectives."""
        return self._dual

    @dual.setter
    def dual(self, value):
        if not isinstance(value, bool):
            raise TypeError("`dual` must be a boolean")
        self._dual = value
        self._attribute_changed()

    @BasePSF.zres.setter
    def zres(self, value):
        """Set zres."""
        # this checks the nyquist limit for z
        # remember that because we create a spherical shell for
        # The amplitude OTF not nyquist for the final intensity OTF ...
        max_val = self.wl / 2 / self.ni
        if value >= max_val:
            # this will cause a fftconvolution error when calculating the
            # intensity OTF
            raise ValueError(f"{value} is too large try a number smaller than {max_val}")
        BasePSF.zres.fset(self, value)

    def _gen_kr(self):
        """Generate internal state."""
        # generate internal kspace coordinates
        k = fftfreq(self.size, self.res)
        kz = fftfreq(self.zsize, self.zres)
        k_tot = np.meshgrid(kz, k, k, indexing="ij")
        # calculate r
        kr = norm(k_tot, axis=0)
        # calculate the radius of the spherical shell in k-space
        self.kmag = kmag = self.ni / self.wl
        # determine k-space pixel size
        dk, dkz = k[1] - k[0], kz[1] - kz[0]
        # save output for user
        self.dk, self.dkz = dk, dkz
        # determine the min value for kz given the NA and wavelength
        kz_min = np.sqrt(kmag ** 2 - (self.na / self.wl) ** 2)
        # make sure we're not crazy
        assert kz_min >= 0, "Something went horribly wrong"
        # if the user gave us different z and x/y res we need to calculate
        # the positional "error" in k-space to draw the spherical shell
        if dk != dkz:
            with np.errstate(invalid="ignore"):
                dd = np.array((dkz, dk, dk)).reshape(3, 1, 1, 1)
                dkr = norm(np.array(k_tot) * dd, axis=0) / kr
            # we know the origin is zero so replace it
            dkr[0, 0, 0] = 0.0
        else:
            dkr = dk
        if self.dual:
            # if we want dual objectives we need two spherical shells
            kzz = abs(k_tot[0])
        else:
            kzz = k_tot[0]
        # calculate the points on the spherical shell, save them and the
        # corresponding kz, ky and kx coordinates
        self.valid_points = np.logical_and(abs(kr - kmag) < dkr, kzz > kz_min + dkr)
        self.kzz, self.kyy, self.kxx = [k[self.valid_points] for k in k_tot]

    def _gen_otf(self):
        """Generate the OTFs."""
        # clear internal state
        self._attribute_changed()
        # generate coordinate space
        self._gen_kr()
        kxx, kyy, kzz = self.kxx, self.kyy, self.kzz
        # generate direction cosines
        m, n, s = np.array((kxx, kyy, kzz)) / norm((kxx, kyy, kzz), axis=0)
        # apply a given imaging condition
        if self.condition == "sine":
            a = 1.0 / np.sqrt(s)
        elif self.condition == "herschel":
            a = 1.0 / s
        elif self.condition == "none":
            a = 1.0
        else:
            raise RuntimeError("You should never see this")
        # apply the vectorial corrections if requested
        if self.vec_corr != "none":
            plist = []
            if self.vec_corr == "z" or self.vec_corr == "total":
                plist.append(-m)  # Pzx
                plist.append(-n)  # Pzy
            if self.vec_corr == "y" or self.vec_corr == "total":
                plist.append(-n * m / (1 + s))  # Pyx
                plist.append(1 - n ** 2 / (1 + s))  # Pyy
            if self.vec_corr == "x" or self.vec_corr == "total":
                plist.append(1 - m ** 2 / (1 + s))  # Pxx
                plist.append(-m * n / (1 + s))  # Pxy
            # generate empty otf
            otf = np.zeros((len(plist), self.zsize, self.size, self.size), dtype="D")
            # fill in the valid poins
            for o, p in zip(otf, plist):
                o[self.valid_points] = p * a
        else:
            # TODO: we can actually do a LOT better here.
            # if the vectorial correction is None then we can
            # calculate a 2D (kz, kr) OTF and interpolate it out to
            # the full 3D size.
            # otf_sub = self._gen_radsym_otf()
            # otf = otf_sub[np.newaxis]
            otf_sub = np.zeros((self.zsize, self.size, self.size), dtype="D")
            otf_sub[self.valid_points] = 1.0
            otf = otf_sub[np.newaxis]
        # we're already calculating the OTF, so we just need to shift it into
        # the right place.
        return fftshift(otf, axes=(1, 2, 3))

    @cached_property
    def OTFa(self):
        """Amplitude OTF."""
        return self._gen_otf()

    @cached_property
    def PSFa(self):
        """Amplitude PSF."""
        return easy_ifft(self.OTFa, axes=(1, 2, 3))


def apply_aberration(model, mcoefs, pcoefs):
    """Apply a set of abberations to a model PSF.

    Parameters
    ----------
    model : HanserPSF
        The model PSF to which to apply the aberrations
    mcoefs : ndarray (n, )
        The magnitude coefficiencts
    pcoefs : ndarray (n, )
        The phase coefficients
    
    Note: this function assumes the mcoefs and pcoefs are Noll ordered
    """
    # sanity checks
    assert isinstance(model, HanserPSF), "Model must be a HanserPSF"

    model = copy.copy(model)

    if mcoefs is None and pcoefs is None:
        logger.warning("No abberation applied")
        return model

    if mcoefs is None:
        mcoefs = np.zeros_like(pcoefs)

    if pcoefs is None:
        pcoefs = np.zeros_like(mcoefs)

    assert len(mcoefs) == len(pcoefs), "Coefficient lengths don't match"

    # extract kr
    model._gen_kr()
    kr = model._kr
    theta = model._phi
    # make zernikes (need to convert kr to r where r = 1 when kr is at
    # diffraction limit)
    r = kr * model.wl / model.na
    zerns = zernike(r, theta, np.arange(len(mcoefs)) + 1)

    pupil_phase = (zerns * pcoefs[:, None, None]).sum(0)
    pupil_mag = (zerns * mcoefs[:, None, None]).sum(0)

    # apply aberrations to unaberrated pupil (N.B. the unaberrated phase is 0)
    pupil_mag += abs(model._gen_pupil())

    # generate the PSF, assign to attribute
    pupil_total = pupil_mag * np.exp(1j * pupil_phase)
    model.apply_pupil(pupil_total)

    return model


def apply_named_aberration(model, aberration, magnitude):
<<<<<<< HEAD
    """A convenience function to apply a specific named aberration to the PSF. This will only effect the phase"""

    pcoefs = named_aberration_to_pcoefs(aberration, magnitude)
    return apply_aberration(model, None, pcoefs)


def named_aberration_to_pcoefs(aberration, magnitude):
    """Convert named aberration into phase coefficients.

    Parameters
    ----------
    aberration: str
        Name of aberration
    magnitude: int
        Magnitude of aberration

    Returns
    -------
    np.ndarray
        Corresponding phase coefficients
    """
=======
    """Apply a specific named aberration to the PSF.
    
    This will only effect the phase and will overwrite any other applied aberrations.
    """
    # get the Noll number and build pcoefs
>>>>>>> 70655b07
    try:
        noll = name2noll[aberration]
    except KeyError as e:
        raise KeyError(
            f"Aberration '{aberration}' unknown, choose from: '"
            + "', '".join(name2noll.keys())
            + "'"
        )
    pcoefs = np.zeros(len(name2noll))
    pcoefs[noll - 1] = magnitude
    return pcoefs


def apply_named_aberrations(model, aberrations):
    """Use to apply multiple named aberration to the PSF. This will only affect the phase.

    Parameters
    ----------
    model: PSF
        PSF model onto which aberration will be applied
    aberrations: dict()
        Dictionary of aberration-magnitude pairs

    Returns
    -------
    PSF
        Aberrated model

    """

    pcoefs = np.zeros(len(name2noll))
    for aberration, magnitude in aberrations.items():
        # Sum phase coefficients
        pcoefs = np.add(pcoefs, named_aberration_to_pcoefs(aberration, magnitude))
    return apply_aberration(model, None, pcoefs)


if __name__ == "__main__":
    # import plotting
    from matplotlib import pyplot as plt

    # generate a comparison
    kwargs = dict(
        wl=520e-3,
        na=1.27,
        ni=1.33,
        res=90e-3,
        size=256,
        zres=190e-3,
        zsize=128,
        vec_corr="none",
        condition="none",
    )
    psfs = HanserPSF(**kwargs), SheppardPSF(**kwargs)

    with plt.style.context("dark_background"):

        fig, axs = plt.subplots(2, 2, figsize=(9, 6), gridspec_kw=dict(width_ratios=(1, 2)))

        for psf, ax_sub in zip(psfs, axs):
            print(psf)
            psf.plot_otf()
            psf.plot_psf()
            # make coordinates
            ax_yx, ax_zx = ax_sub
            # get magnitude
            otf = abs(psf.OTFi)
            # normalize
            otf /= otf.max()
            otf /= otf.mean()
            otf = np.log(otf + np.finfo(float).eps)

            # plot
            style = dict(vmin=-3, vmax=5, cmap="inferno", interpolation="bicubic")
            ax_yx.matshow(otf[otf.shape[0] // 2], **style)
            ax_yx.set_title("{} $k_y k_x$ plane".format(psf.__class__.__name__))
            ax_zx.matshow(otf[..., otf.shape[1] // 2], **style)
            ax_zx.set_title("{} $k_z k_x$ plane".format(psf.__class__.__name__))

            for ax in ax_sub:
                ax.xaxis.set_major_locator(plt.NullLocator())
                ax.yaxis.set_major_locator(plt.NullLocator())
        fig.tight_layout()

    # NOTE: the results are _very_ close on a qualitative scale, but they do not match exactly
    # as theory says they should (they're mathematically identical to one another)

    model_kwargs = dict(
        wl=525, na=1.27, ni=1.33, res=70, size=256, zrange=[0], vec_corr="none", condition="none",
    )
    model = HanserPSF(**model_kwargs)

    mag = model.na / model.wl * model.res * 2 * np.pi

    with plt.style.context("dark_background"):
        fig, axs = plt.subplots(3, 5, figsize=(12, 8))
        # fill out plot
        for ax, name in zip(axs.ravel(), name2noll.keys()):
            model2 = apply_named_aberration(model, name, mag * 2)
            ax.imshow(
                model2.PSFi.squeeze()[104:-104, 104:-104], cmap="inferno", interpolation="bicubic"
            )
            ax.set_xlabel(name.replace(" ", "\n", 1).title())
            ax.xaxis.set_major_locator(plt.NullLocator())
            ax.yaxis.set_major_locator(plt.NullLocator())

        # fig.tight_layout()
    plt.show()<|MERGE_RESOLUTION|>--- conflicted
+++ resolved
@@ -640,9 +640,7 @@
 
 
 def apply_named_aberration(model, aberration, magnitude):
-<<<<<<< HEAD
-    """A convenience function to apply a specific named aberration to the PSF. This will only effect the phase"""
-
+    """Apply a specific named aberration to the PSF. This will only effect the phase."""
     pcoefs = named_aberration_to_pcoefs(aberration, magnitude)
     return apply_aberration(model, None, pcoefs)
 
@@ -662,13 +660,6 @@
     np.ndarray
         Corresponding phase coefficients
     """
-=======
-    """Apply a specific named aberration to the PSF.
-    
-    This will only effect the phase and will overwrite any other applied aberrations.
-    """
-    # get the Noll number and build pcoefs
->>>>>>> 70655b07
     try:
         noll = name2noll[aberration]
     except KeyError as e:
@@ -698,7 +689,6 @@
         Aberrated model
 
     """
-
     pcoefs = np.zeros(len(name2noll))
     for aberration, magnitude in aberrations.items():
         # Sum phase coefficients
